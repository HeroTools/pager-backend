import { APIGatewayProxyEvent, APIGatewayProxyResult } from 'aws-lambda';
import { z } from 'zod';
import { User, Session } from '@supabase/supabase-js';
import { supabase } from '../../common/utils/supabase-client';
import { errorResponse, successResponse } from '../../common/utils/response';
import { parseRpcError } from '../../common/utils/errors';
import { AuthResponse, UserProfile, Workspace } from '../types';
import { withCors } from '../../common/utils/cors';

const registerSchema = z.object({
  email: z.string().email('Invalid email format'),
  password: z.string().min(6, 'Password must be at least 6 characters'),
  name: z.string().min(1, 'Name is required').trim(),
  inviteToken: z.string().optional(),
});

export const handler = withCors(
  async (event: APIGatewayProxyEvent): Promise<APIGatewayProxyResult> => {
    try {
      if (event.httpMethod !== 'POST') {
        return errorResponse('Method not allowed', 405);
      }

      const body = JSON.parse(event.body || '{}');
      const parsedBody = registerSchema.parse(body);
      const { email, password, name, inviteToken } = parsedBody;

      let authResult: { user: User; session: Session };
      let isNewUser = false;
      let workspaceJoined: { id: string; name: string } | null = null;

      const { data: existingUser, error: userCheckError } = await supabase
        .from('users')
        .select('id')
        .eq('email', email)
        .single();

<<<<<<< HEAD
    if (existingUser) {
      if (!inviteToken) {
        return errorResponse('User already exists. Please sign in.', 409);
      }
      const { data: signInData, error: signInError } = await supabase.auth.signInWithPassword({
        email,
        password,
      });
      if (signInError || !signInData.user || !signInData.session) {
        return errorResponse('Invalid credentials for existing user.', 401);
      }
      authResult = signInData;
    } else {
      isNewUser = true;
      const { data: signUpData, error: signUpError } = await supabase.auth.signUp({
        email,
        password,
        options: { data: { name } },
      });
      if (signUpError || !signUpData.user) {
        return errorResponse(signUpError?.message || 'Failed to create user', 400);
      }

      // Handle the case where session is null due to email confirmation requirement
      if (!signUpData.session) {
        return successResponse(
          {
            message: 'Registration successful. Please check your email to confirm your account.',
            user: signUpData.user,
            requires_email_confirmation: true,
          },
          201,
        );
      }

      authResult = signUpData;
    }

    const { user, session } = authResult;
=======
      if (userCheckError && userCheckError.code !== 'PGRST116') {
        return errorResponse('Database error during user check', 500);
      }
>>>>>>> d016d116

      if (existingUser) {
        if (!inviteToken) {
          return errorResponse('User already exists. Please sign in.', 409);
        }
        const { data: signInData, error: signInError } = await supabase.auth.signInWithPassword({
          email,
          password,
        });
        if (signInError || !signInData.user || !signInData.session) {
          return errorResponse('Invalid credentials for existing user.', 401);
        }
        authResult = signInData;
      } else {
        isNewUser = true;
        const { data: signUpData, error: signUpError } = await supabase.auth.signUp({
          email,
          password,
          options: { data: { name } },
        });
        if (signUpError || !signUpData.user || !signUpData.session) {
          return errorResponse(signUpError?.message || 'Failed to create user', 400);
        }
        authResult = signUpData;
      }

      const { user, session } = authResult;

      if (inviteToken) {
        const { data, error: rpcError } = await supabase.rpc('register_and_join_workspace', {
          p_user_id: user.id,
          p_user_email: email,
          p_user_name: name,
          p_invite_token: inviteToken,
        });

        if (rpcError) {
          if (isNewUser) {
            await supabase.auth.admin.deleteUser(user.id);
          }
          const { statusCode, message } = parseRpcError(rpcError);
          return errorResponse(message, statusCode);
        }
        workspaceJoined = data;
      } else if (isNewUser) {
        const { error: profileError } = await supabase
          .from('users')
          .insert({ id: user.id, email, name });
        if (profileError) {
          await supabase.auth.admin.deleteUser(user.id);
          return errorResponse('Failed to create user profile.', 500);
        }
<<<<<<< HEAD
        const { statusCode, message } = parseRpcError(rpcError);
        return errorResponse(message, statusCode);
      }
      workspaceJoined = data;

      // Add user to workspace channels and create self-conversation
      if (workspaceJoined) {
        try {
          // Get the workspace member ID for the newly joined user
          const { data: workspaceMember, error: memberError } = await supabase
            .from('workspace_members')
            .select('id')
            .eq('user_id', user.id)
            .eq('workspace_id', workspaceJoined.id)
            .single();

          if (memberError || !workspaceMember) {
            console.error(
              'Error fetching workspace member for channel/conversation setup:',
              memberError,
            );
          } else {
            // Add user to the general channel
            const { data: generalChannel, error: channelError } = await supabase
              .from('channels')
              .select('id')
              .eq('workspace_id', workspaceJoined.id)
              .eq('is_default', true)
              .single();

            if (channelError || !generalChannel) {
              console.error('Error fetching general channel:', channelError);
            } else {
              const { error: channelMemberError } = await supabase.from('channel_members').insert({
                workspace_member_id: workspaceMember.id,
                channel_id: generalChannel.id,
                role: 'member',
                notifications_enabled: true,
              });

              if (channelMemberError) {
                console.error('Error adding user to general channel:', channelMemberError);
              }
            }

            // Create self-conversation
            const { data: conversation, error: conversationError } = await supabase
              .from('conversations')
              .insert({ workspace_id: workspaceJoined.id })
              .select('id')
              .single();

            if (conversationError || !conversation) {
              console.error('Error creating self-conversation:', conversationError);
            } else {
              // Add user to the conversation
              const { error: memberInsertError } = await supabase
                .from('conversation_members')
                .insert({
                  conversation_id: conversation.id,
                  workspace_member_id: workspaceMember.id,
                });

              if (memberInsertError) {
                console.error('Error adding user to self-conversation:', memberInsertError);
                // Clean up the conversation if member insertion fails
                await supabase.from('conversations').delete().eq('id', conversation.id);
              }
            }
          }
        } catch (error) {
          console.error('Error in channel/conversation setup process:', error);
        }
      }
    } else if (isNewUser) {
      const { error: profileError } = await supabase
        .from('users')
        .insert({ id: user.id, email, name });
      if (profileError) {
        await supabase.auth.admin.deleteUser(user.id);
        return errorResponse('Failed to create user profile.', 500);
=======
>>>>>>> d016d116
      }

      const userId = user.id;

      // Fetch user profile and workspaces (similar to sign-in handler)
      const [profileResult, workspacesResult] = await Promise.allSettled([
        supabase.from('users').select('*').eq('id', userId).single(),
        supabase
          .from('workspace_members')
          .select(
            `
                    role,
                    workspaces (
                        id,
                        name,
                        image,
                        created_at,
                        updated_at,
                        is_active
                    )
                `,
          )
          .eq('user_id', userId)
          .eq('workspaces.is_active', true)
          .order('created_at', { ascending: true, referencedTable: 'workspaces' }),
      ]);

      let userProfile: UserProfile | null = null;
      if (profileResult.status === 'fulfilled' && !profileResult.value.error) {
        userProfile = profileResult.value.data;
      }

      let workspaces: Workspace[] = [];
      if (workspacesResult.status === 'fulfilled' && !workspacesResult.value.error) {
        workspaces = workspacesResult.value.data.map((item: any) => ({
          ...item.workspaces,
          role: item.role,
        }));
      }

      let defaultWorkspaceId: string | undefined;
      if (workspaces.length > 0) {
        if (userProfile?.last_workspace_id) {
          const lastWorkspace = workspaces.find((w) => w.id === userProfile.last_workspace_id);
          if (lastWorkspace) {
            defaultWorkspaceId = lastWorkspace.id;
          }
        }

        if (!defaultWorkspaceId) {
          const ownedWorkspace = workspaces.find((w) => w.role === 'owner');
          defaultWorkspaceId = ownedWorkspace?.id || workspaces[0].id;

          const { error: updateError } = await supabase
            .from('users')
            .update({ last_workspace_id: defaultWorkspaceId })
            .eq('id', userId);
          if (updateError) {
            console.error('Error updating user profile:', updateError);
          }
        }
      }

      const isEmailConfirmed = Boolean(user.email_confirmed_at);
      const message = isNewUser
        ? 'Registration successful. Please check your email to confirm your account.'
        : `Successfully signed in and joined workspace "${workspaceJoined?.name}".`;

      const response: AuthResponse = {
        user: {
          id: user.id,
          email: user.email!,
          name: user.user_metadata?.name || name,
          email_confirmed_at: user.email_confirmed_at,
          created_at: user.created_at!,
          updated_at: new Date().toISOString(),
        },
        session: {
          access_token: session.access_token,
          refresh_token: session.refresh_token,
          expires_in: session.expires_in,
          expires_at: session.expires_at,
          token_type: session.token_type,
        },
        profile: userProfile || {
          id: userId,
          email: user.email!,
          name: name,
          created_at: user.created_at!,
          updated_at: new Date().toISOString(),
        },
        workspaces,
        default_workspace_id: defaultWorkspaceId,
        message,
        is_new_user: isNewUser,
        requires_email_confirmation: !isEmailConfirmed,
      };

      return successResponse(response, isNewUser ? 201 : 200);
    } catch (err: any) {
      console.error('Register handler error:', err);
      if (err instanceof z.ZodError) {
        return errorResponse(err.errors[0].message, 400);
      }
      return errorResponse('Internal server error', 500);
    }
  },
);<|MERGE_RESOLUTION|>--- conflicted
+++ resolved
@@ -35,51 +35,9 @@
         .eq('email', email)
         .single();
 
-<<<<<<< HEAD
-    if (existingUser) {
-      if (!inviteToken) {
-        return errorResponse('User already exists. Please sign in.', 409);
-      }
-      const { data: signInData, error: signInError } = await supabase.auth.signInWithPassword({
-        email,
-        password,
-      });
-      if (signInError || !signInData.user || !signInData.session) {
-        return errorResponse('Invalid credentials for existing user.', 401);
-      }
-      authResult = signInData;
-    } else {
-      isNewUser = true;
-      const { data: signUpData, error: signUpError } = await supabase.auth.signUp({
-        email,
-        password,
-        options: { data: { name } },
-      });
-      if (signUpError || !signUpData.user) {
-        return errorResponse(signUpError?.message || 'Failed to create user', 400);
-      }
-
-      // Handle the case where session is null due to email confirmation requirement
-      if (!signUpData.session) {
-        return successResponse(
-          {
-            message: 'Registration successful. Please check your email to confirm your account.',
-            user: signUpData.user,
-            requires_email_confirmation: true,
-          },
-          201,
-        );
-      }
-
-      authResult = signUpData;
-    }
-
-    const { user, session } = authResult;
-=======
       if (userCheckError && userCheckError.code !== 'PGRST116') {
         return errorResponse('Database error during user check', 500);
       }
->>>>>>> d016d116
 
       if (existingUser) {
         if (!inviteToken) {
@@ -100,9 +58,22 @@
           password,
           options: { data: { name } },
         });
-        if (signUpError || !signUpData.user || !signUpData.session) {
+        if (signUpError || !signUpData.user) {
           return errorResponse(signUpError?.message || 'Failed to create user', 400);
         }
+
+        // Handle the case where session is null due to email confirmation requirement
+        if (!signUpData.session) {
+          return successResponse(
+            {
+              message: 'Registration successful. Please check your email to confirm your account.',
+              user: signUpData.user,
+              requires_email_confirmation: true,
+            },
+            201,
+          );
+        }
+
         authResult = signUpData;
       }
 
@@ -124,6 +95,78 @@
           return errorResponse(message, statusCode);
         }
         workspaceJoined = data;
+
+        // Add user to workspace channels and create self-conversation
+        if (workspaceJoined) {
+          try {
+            // Get the workspace member ID for the newly joined user
+            const { data: workspaceMember, error: memberError } = await supabase
+              .from('workspace_members')
+              .select('id')
+              .eq('user_id', user.id)
+              .eq('workspace_id', workspaceJoined.id)
+              .single();
+
+            if (memberError || !workspaceMember) {
+              console.error(
+                'Error fetching workspace member for channel/conversation setup:',
+                memberError,
+              );
+            } else {
+              // Add user to the general channel
+              const { data: generalChannel, error: channelError } = await supabase
+                .from('channels')
+                .select('id')
+                .eq('workspace_id', workspaceJoined.id)
+                .eq('is_default', true)
+                .single();
+
+              if (channelError || !generalChannel) {
+                console.error('Error fetching general channel:', channelError);
+              } else {
+                const { error: channelMemberError } = await supabase
+                  .from('channel_members')
+                  .insert({
+                    workspace_member_id: workspaceMember.id,
+                    channel_id: generalChannel.id,
+                    role: 'member',
+                    notifications_enabled: true,
+                  });
+
+                if (channelMemberError) {
+                  console.error('Error adding user to general channel:', channelMemberError);
+                }
+              }
+
+              // Create self-conversation
+              const { data: conversation, error: conversationError } = await supabase
+                .from('conversations')
+                .insert({ workspace_id: workspaceJoined.id })
+                .select('id')
+                .single();
+
+              if (conversationError || !conversation) {
+                console.error('Error creating self-conversation:', conversationError);
+              } else {
+                // Add user to the conversation
+                const { error: memberInsertError } = await supabase
+                  .from('conversation_members')
+                  .insert({
+                    conversation_id: conversation.id,
+                    workspace_member_id: workspaceMember.id,
+                  });
+
+                if (memberInsertError) {
+                  console.error('Error adding user to self-conversation:', memberInsertError);
+                  // Clean up the conversation if member insertion fails
+                  await supabase.from('conversations').delete().eq('id', conversation.id);
+                }
+              }
+            }
+          } catch (error) {
+            console.error('Error in channel/conversation setup process:', error);
+          }
+        }
       } else if (isNewUser) {
         const { error: profileError } = await supabase
           .from('users')
@@ -132,90 +175,6 @@
           await supabase.auth.admin.deleteUser(user.id);
           return errorResponse('Failed to create user profile.', 500);
         }
-<<<<<<< HEAD
-        const { statusCode, message } = parseRpcError(rpcError);
-        return errorResponse(message, statusCode);
-      }
-      workspaceJoined = data;
-
-      // Add user to workspace channels and create self-conversation
-      if (workspaceJoined) {
-        try {
-          // Get the workspace member ID for the newly joined user
-          const { data: workspaceMember, error: memberError } = await supabase
-            .from('workspace_members')
-            .select('id')
-            .eq('user_id', user.id)
-            .eq('workspace_id', workspaceJoined.id)
-            .single();
-
-          if (memberError || !workspaceMember) {
-            console.error(
-              'Error fetching workspace member for channel/conversation setup:',
-              memberError,
-            );
-          } else {
-            // Add user to the general channel
-            const { data: generalChannel, error: channelError } = await supabase
-              .from('channels')
-              .select('id')
-              .eq('workspace_id', workspaceJoined.id)
-              .eq('is_default', true)
-              .single();
-
-            if (channelError || !generalChannel) {
-              console.error('Error fetching general channel:', channelError);
-            } else {
-              const { error: channelMemberError } = await supabase.from('channel_members').insert({
-                workspace_member_id: workspaceMember.id,
-                channel_id: generalChannel.id,
-                role: 'member',
-                notifications_enabled: true,
-              });
-
-              if (channelMemberError) {
-                console.error('Error adding user to general channel:', channelMemberError);
-              }
-            }
-
-            // Create self-conversation
-            const { data: conversation, error: conversationError } = await supabase
-              .from('conversations')
-              .insert({ workspace_id: workspaceJoined.id })
-              .select('id')
-              .single();
-
-            if (conversationError || !conversation) {
-              console.error('Error creating self-conversation:', conversationError);
-            } else {
-              // Add user to the conversation
-              const { error: memberInsertError } = await supabase
-                .from('conversation_members')
-                .insert({
-                  conversation_id: conversation.id,
-                  workspace_member_id: workspaceMember.id,
-                });
-
-              if (memberInsertError) {
-                console.error('Error adding user to self-conversation:', memberInsertError);
-                // Clean up the conversation if member insertion fails
-                await supabase.from('conversations').delete().eq('id', conversation.id);
-              }
-            }
-          }
-        } catch (error) {
-          console.error('Error in channel/conversation setup process:', error);
-        }
-      }
-    } else if (isNewUser) {
-      const { error: profileError } = await supabase
-        .from('users')
-        .insert({ id: user.id, email, name });
-      if (profileError) {
-        await supabase.auth.admin.deleteUser(user.id);
-        return errorResponse('Failed to create user profile.', 500);
-=======
->>>>>>> d016d116
       }
 
       const userId = user.id;
@@ -227,16 +186,16 @@
           .from('workspace_members')
           .select(
             `
-                    role,
-                    workspaces (
-                        id,
-                        name,
-                        image,
-                        created_at,
-                        updated_at,
-                        is_active
-                    )
-                `,
+                      role,
+                      workspaces (
+                          id,
+                          name,
+                          image,
+                          created_at,
+                          updated_at,
+                          is_active
+                      )
+                  `,
           )
           .eq('user_id', userId)
           .eq('workspaces.is_active', true)
