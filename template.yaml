AWSTemplateFormatVersion: '2010-09-09'
Transform: AWS::Serverless-2016-10-31

Parameters:
  StageName:
    Type: String
    Default: Prod
    AllowedValues: [Dev, Prod]
  StackName:
    Type: String
    Default: unowned
    AllowedValues: [unowned, unowned-dev]
  Environment:
    Type: String
    Default: dev
    AllowedValues: [dev, prod]
  DeploymentVersion:
    Type: String
    Default: '1.0.0'
    Description: 'Change this value to force function updates'

Mappings:
  FrontendUrls:
    dev:
      url: 'http://localhost:3000'
    prod:
      url: 'https://app.pager.team'
  AllowOrigins:
    dev:
      origins: http://localhost:3000,https://pager-dev.vercel.app,https://pager-frontend-git-skeleton-loaders-zachs-projects-3b56783e.vercel.app
    prod:
      origins: https://app.pager.team

Globals:
  Function:
    Timeout: 30
    MemorySize: 256
    Runtime: nodejs20.x
    Architectures:
      - arm64
    Environment:
      Variables:
        DEPLOYMENT_VERSION: !Ref DeploymentVersion
        ENVIRONMENT: !Ref Environment
        OPENAI_API_KEY: !Sub '{{resolve:secretsmanager:/${StackName}/${Environment}/openai-api-key:SecretString}}'
        GOOGLE_CLIENT_ID: !Sub '{{resolve:secretsmanager:/${StackName}/${Environment}/google-client-id:SecretString}}'
        SUPABASE_URL: !Sub '{{resolve:secretsmanager:/${StackName}/${Environment}/supabase-url:SecretString}}'
        SUPABASE_ANON_KEY: !Sub '{{resolve:secretsmanager:/${StackName}/${Environment}/supabase-anon-key:SecretString}}'
        SUPABASE_SERVICE_ROLE_KEY: !Sub '{{resolve:secretsmanager:/${StackName}/${Environment}/supabase-service-role-key:SecretString}}'
        PG_USER: !Sub '{{resolve:secretsmanager:/${StackName}/${Environment}/pg-user:SecretString}}'
        PG_HOST: !Sub '{{resolve:secretsmanager:/${StackName}/${Environment}/pg-host:SecretString}}'
        PG_DATABASE: !Sub '{{resolve:secretsmanager:/${StackName}/${Environment}/pg-database:SecretString}}'
        PG_PASSWORD: !Sub '{{resolve:secretsmanager:/${StackName}/${Environment}/pg-password:SecretString}}'
        PG_PORT: !Sub '{{resolve:secretsmanager:/${StackName}/${Environment}/pg-port:SecretString}}'
<<<<<<< HEAD
=======
        LOCAL_WEBHOOK_API_URL: !Sub 'https://f2b3turp1j.execute-api.us-east-2.amazonaws.com/${Environment}/webhooks'
>>>>>>> 3d1d5613
        VERCEL_PROJECTS: pager-frontend
        ALLOW_VERCEL_PREVIEWS: true
        FRONTEND_URL: !FindInMap
          - FrontendUrls
          - !Ref Environment
          - url
        ALLOWED_ORIGINS: !FindInMap
          - AllowOrigins
          - !Ref Environment
          - origins

  Api:
    Cors:
      AllowHeaders: "'Content-Type,Authorization,X-Amz-Date,X-Api-Key,X-Amz-Security-Token'"
      AllowOrigin: "'*'"
      MaxAge: "'3600'"
      AllowMethods: "'OPTIONS,POST,GET,PUT,DELETE,PATCH'"
    MethodSettings:
      # 1) Global catch‑all throttle
      - ResourcePath: '/*'
        HttpMethod: '*'
        ThrottlingBurstLimit: 200 # max concurrent in a short burst
        ThrottlingRateLimit: 100 # sustained req/sec

      # 2) Chat “send message” endpoint gets its own higher limits
      - ResourcePath: '/workspaces/{workspaceId}/channels/{channelId}/messages'
        HttpMethod: 'POST'
        ThrottlingBurstLimit: 1000
        ThrottlingRateLimit: 500
      - ResourcePath: '/workspaces/{workspaceId}/conversations/{conversationId}/messages'
        HttpMethod: 'POST'
        ThrottlingBurstLimit: 1000
        ThrottlingRateLimit: 500
      - ResourcePath: '/workspaces/{workspaceId}/channels/{channelId}/messages'
        HttpMethod: 'GET'
        ThrottlingBurstLimit: 1000
        ThrottlingRateLimit: 500
      - ResourcePath: '/workspaces/{workspaceId}/conversations/{conversationId}/messages'
        HttpMethod: 'GET'
        ThrottlingBurstLimit: 1000
        ThrottlingRateLimit: 500
      - ResourcePath: '/workspaces/{workspaceId}/messages/{messageId}/replies'
        HttpMethod: 'GET'
        ThrottlingBurstLimit: 1000
        ThrottlingRateLimit: 500
      - ResourcePath: '/workspaces/{workspaceId}/search/semantic'
        HttpMethod: 'POST'
        ThrottlingBurstLimit: 100
        ThrottlingRateLimit: 50

Resources:
  MainApi:
    Type: AWS::Serverless::Api
    Properties:
      StageName: !Ref StageName

  # CREATE WORKSPACE
  CreateWorkspaceFunction:
    Type: AWS::Serverless::Function
    Properties:
      CodeUri: functions/workspaces
      Handler: create/app.handler
      Events:
        CreateWorkspace:
          Type: Api
          Properties:
            Path: /workspaces
            Method: post
            RestApiId: !Ref MainApi
    Metadata:
      BuildMethod: esbuild
      BuildProperties:
        Minify: true
        Target: es2024
        EntryPoints:
          - create/app.ts

  # GET WORKSPACES
  GetWorkspacesFunction:
    Type: AWS::Serverless::Function
    Properties:
      CodeUri: functions/workspaces
      Handler: get/app.handler
      Events:
        GetWorkspaces:
          Type: Api
          Properties:
            Path: /workspaces
            Method: get
            RestApiId: !Ref MainApi
    Metadata:
      BuildMethod: esbuild
      BuildProperties:
        Minify: true
        Target: es2024
        EntryPoints:
          - get/app.ts

  # GET WORKSPACE BY ID
  GetWorkspaceByIdFunction:
    Type: AWS::Serverless::Function
    Properties:
      CodeUri: functions/workspaces
      Handler: get-by-id/app.handler
      Runtime: nodejs22.x
      Events:
        GetWorkspaceById:
          Type: Api
          Properties:
            Path: /workspaces/{workspaceId}
            Method: get
            RestApiId: !Ref MainApi
    Metadata:
      BuildMethod: esbuild
      BuildProperties:
        Minify: true
        Target: es2024
        EntryPoints:
          - get-by-id/app.ts

  # GET WORKSPACE FROM INVITE TOKEN
  GetWorkspaceFromInviteTokenFunction:
    Type: AWS::Serverless::Function
    Properties:
      CodeUri: functions/workspaces
      Handler: get-from-invite-token/app.handler
      Events:
        GetWorkspaceFromInviteToken:
          Type: Api
          Properties:
            Path: /workspaces/invite-token
            Method: get
            RestApiId: !Ref MainApi
    Metadata:
      BuildMethod: esbuild
      BuildProperties:
        Minify: true
        Target: es2024
        EntryPoints:
          - get-from-invite-token/app.ts

  # UPDATE WORKSPACE
  UpdateWorkspaceFunction:
    Type: AWS::Serverless::Function
    Properties:
      CodeUri: functions/workspaces
      Handler: update/app.handler
      Events:
        UpdateWorkspace:
          Type: Api
          Properties:
            Path: /workspaces/{workspaceId}
            Method: put
            RestApiId: !Ref MainApi
    Metadata:
      BuildMethod: esbuild
      BuildProperties:
        Minify: true
        Target: es2024
        EntryPoints:
          - update/app.ts

  # DELETE WORKSPACE
  DeleteWorkspaceFunction:
    Type: AWS::Serverless::Function
    Properties:
      CodeUri: functions/workspaces
      Handler: delete/app.handler
      Events:
        DeleteWorkspace:
          Type: Api
          Properties:
            Path: /workspaces/{workspaceId}
            Method: delete
            RestApiId: !Ref MainApi
    Metadata:
      BuildMethod: esbuild
      BuildProperties:
        Minify: true
        Target: es2024
        EntryPoints:
          - delete/app.ts

  # SEND MESSAGE
  SendMessageFunction:
    Type: AWS::Serverless::Function
    Properties:
      CodeUri: functions/messages
      Handler: send/app.handler
      Policies:
        - AWSLambdaBasicExecutionRole
        - Version: '2012-10-17'
          Statement:
            Effect: Allow
            Action:
              - lambda:InvokeFunctionUrl
              - lambda:InvokeFunction
              - lambda:InvokeAsync
            Resource: !Sub arn:aws:lambda:${AWS::Region}:${AWS::AccountId}:function:*
      Environment:
        Variables:
          NOTIFICATION_SERVICE_FUNCTION_ARN: !GetAtt NotificationServiceFunction.Arn
      Events:
        SendChannelMessage:
          Type: Api
          Properties:
            Path: /workspaces/{workspaceId}/channels/{channelId}/messages
            Method: post
            RestApiId: !Ref MainApi
        SendConversationMessage:
          Type: Api
          Properties:
            Path: /workspaces/{workspaceId}/conversations/{conversationId}/messages
            Method: post
            RestApiId: !Ref MainApi
    Metadata:
      BuildMethod: esbuild
      BuildProperties:
        Minify: true
        Target: es2024
        EntryPoints:
          - send/app.ts
        External:
          - '@aws-sdk/*'

  # GET MESSAGE REPLIES
  GetMessageRepliesFunction:
    Type: AWS::Serverless::Function
    Properties:
      CodeUri: functions/messages
      Handler: get-message-replies/app.handler
      Events:
        GetMessageReplies:
          Type: Api
          Properties:
            Path: /workspaces/{workspaceId}/messages/{messageId}/replies
            Method: get
            RestApiId: !Ref MainApi
    Metadata:
      BuildMethod: esbuild
      BuildProperties:
        Minify: true
        Target: es2024
        EntryPoints:
          - get-message-replies/app.ts

  # Typing Indicator
  TypingIndicatorFunction:
    Type: AWS::Serverless::Function
    Properties:
      CodeUri: functions/messages
      Handler: typing-indicator/app.handler
      Events:
        ChannelTyping:
          Type: Api
          Properties:
            RestApiId: !Ref MainApi
            Path: /workspaces/{workspaceId}/channels/{channelId}/typing
            Method: post
        ConversationTyping:
          Type: Api
          Properties:
            RestApiId: !Ref MainApi
            Path: /workspaces/{workspaceId}/conversations/{conversationId}/typing
            Method: post
    Metadata:
      BuildMethod: esbuild
      BuildProperties:
        Minify: true
        Target: es2024
        EntryPoints:
          - typing-indicator/app.ts

  # GET MESSAGES
  GetMessagesFunction:
    Type: AWS::Serverless::Function
    Properties:
      CodeUri: functions/messages
      Handler: get/app.handler
      Events:
        GetMessages:
          Type: Api
          Properties:
            Path: /messages
            Method: get
            RestApiId: !Ref MainApi
    Metadata:
      BuildMethod: esbuild
      BuildProperties:
        Minify: true
        Target: es2024
        EntryPoints:
          - get/app.ts

  # GET MESSAGE BY ID
  GetMessageByIdFunction:
    Type: AWS::Serverless::Function
    Properties:
      CodeUri: functions/messages
      Handler: get-by-id/app.handler
      Events:
        GetMessageById:
          Type: Api
          Properties:
            Path: /workspaces/{workspaceId}/messages/{messageId}
            Method: get
            RestApiId: !Ref MainApi
    Metadata:
      BuildMethod: esbuild
      BuildProperties:
        Minify: true
        Target: es2024
        EntryPoints:
          - get-by-id/app.ts

  # UPDATE MESSAGE
  UpdateMessageFunction:
    Type: AWS::Serverless::Function
    Properties:
      CodeUri: functions/messages
      Handler: update/app.handler
      Events:
        UpdateMessage:
          Type: Api
          Properties:
            Path: /workspaces/{workspaceId}/messages/{messageId}
            Method: put
            RestApiId: !Ref MainApi
    Metadata:
      BuildMethod: esbuild
      BuildProperties:
        Minify: true
        Target: es2024
        EntryPoints:
          - update/app.ts

  # DELETE MESSAGE
  DeleteMessageFunction:
    Type: AWS::Serverless::Function
    Properties:
      CodeUri: functions/messages
      Handler: delete/app.handler
      Events:
        DeleteMessage:
          Type: Api
          Properties:
            Path: /workspaces/{workspaceId}/messages/{messageId}
            Method: delete
            RestApiId: !Ref MainApi
    Metadata:
      BuildMethod: esbuild
      BuildProperties:
        Minify: true
        Target: es2024
        EntryPoints:
          - delete/app.ts

  # NOTIFICATION SERVICE
  NotificationServiceFunction:
    Type: AWS::Serverless::Function
    Properties:
      CodeUri: functions/notifications
      Handler: service/app.handler
    Metadata:
      BuildMethod: esbuild
      BuildProperties:
        Minify: true
        Target: es2024
        EntryPoints:
          - service/app.ts

  # SSM Parameter for Notification Service Function ARN
  NotificationServiceFunctionArnParameter:
    Type: AWS::SSM::Parameter
    Properties:
      Name: !Sub '/${StackName}/${Environment}/notification-service-function-arn'
      Type: String
      Value: !GetAtt NotificationServiceFunction.Arn
      Description: 'ARN of the notification service function for cross-stack reference'

  # MARK AS READ
  MarkAsReadFunction:
    Type: AWS::Serverless::Function
    Properties:
      CodeUri: functions/notifications
      Handler: mark-as-read/app.handler
      Events:
        MarkAsRead:
          Type: Api
          Properties:
            Path: /workspaces/{workspaceId}/me/notifications/read
            Method: patch
            RestApiId: !Ref MainApi
    Metadata:
      BuildMethod: esbuild
      BuildProperties:
        Minify: true
        Target: es2024
        EntryPoints:
          - mark-as-read/app.ts

  # MARK ALL AS READ
  MarkAllAsReadFunction:
    Type: AWS::Serverless::Function
    Properties:
      CodeUri: functions/notifications
      Handler: mark-all-as-read/app.handler
      Events:
        MarkAllAsRead:
          Type: Api
          Properties:
            Path: /workspaces/{workspaceId}/me/notifications/mark-all-read
            Method: patch
            RestApiId: !Ref MainApi
    Metadata:
      BuildMethod: esbuild
      BuildProperties:
        Minify: true
        Target: es2024
        EntryPoints:
          - mark-all-as-read/app.ts

  # GET UNREAD COUNT
  GetUnreadCountFunction:
    Type: AWS::Serverless::Function
    Properties:
      CodeUri: functions/notifications
      Handler: get-unread-count/app.handler
      Events:
        GetUnreadCount:
          Type: Api
          Properties:
            Path: /workspaces/{workspaceId}/me/notifications/unread-count
            Method: get
            RestApiId: !Ref MainApi
    Metadata:
      BuildMethod: esbuild
      BuildProperties:
        Minify: true
        Target: es2024
        EntryPoints:
          - get-unread-count/app.ts

  # GET NOTIFICATIONS
  GetNotificationsFunction:
    Type: AWS::Serverless::Function
    Properties:
      CodeUri: functions/notifications
      Handler: get/app.handler
      Events:
        GetNotifications:
          Type: Api
          Properties:
            Path: /workspaces/{workspaceId}/me/notifications
            Method: get
            RestApiId: !Ref MainApi
    Metadata:
      BuildMethod: esbuild
      BuildProperties:
        Minify: true
        Target: es2024
        EntryPoints:
          - get/app.ts

  # GET ALL AVAILABLE CHANNELS
  GetAllAvailableChannelsFunction:
    Type: AWS::Serverless::Function
    Properties:
      CodeUri: functions/channels
      Handler: get-all-available/app.handler
      Events:
        GetAllAvailableChannels:
          Type: Api
          Properties:
            Path: /workspaces/{workspaceId}/channels/discover/available
            Method: get
            RestApiId: !Ref MainApi
    Metadata:
      BuildMethod: esbuild
      BuildProperties:
        Minify: true
        Target: es2024
        EntryPoints:
          - get-all-available/app.ts

  # GET USER'S CHANNELS
  GetUserChannelsFunction:
    Type: AWS::Serverless::Function
    Properties:
      CodeUri: functions/channels
      Handler: get-user-channels/app.handler
      Events:
        GetUserChannels:
          Type: Api
          Properties:
            Path: /workspaces/{workspaceId}/members/me/channels
            Method: get
            RestApiId: !Ref MainApi
    Metadata:
      BuildMethod: esbuild
      BuildProperties:
        Minify: true
        Target: es2024
        EntryPoints:
          - get-user-channels/app.ts

  # ADD MEMBERS TO CHANNEL
  AddMembersToChannelFunction:
    Type: AWS::Serverless::Function
    Properties:
      CodeUri: functions/channels
      Handler: add-members/app.handler
      Events:
        AddMembersToChannel:
          Type: Api
          Properties:
            Path: /workspaces/{workspaceId}/channels/{channelId}/members
            Method: post
            RestApiId: !Ref MainApi
    Metadata:
      BuildMethod: esbuild
      BuildProperties:
        Minify: true
        Target: es2024
        EntryPoints:
          - add-members/app.ts

  # REMOVE MEMBERS FROM CHANNEL
  RemoveMembersFromChannelFunction:
    Type: AWS::Serverless::Function
    Properties:
      CodeUri: functions/channels
      Handler: remove-members/app.handler
      Events:
        RemoveMembersFromChannel:
          Type: Api
          Properties:
            Path: /workspaces/{workspaceId}/channels/{channelId}/members
            Method: delete
            RestApiId: !Ref MainApi
    Metadata:
      BuildMethod: esbuild
      BuildProperties:
        Minify: true
        Target: es2024
        EntryPoints:
          - remove-members/app.ts

  # GET CHANNEL MESSAGES
  GetChannelMessagesFunction:
    Type: AWS::Serverless::Function
    Properties:
      CodeUri: functions/channels
      Handler: get-messages/app.handler
      Events:
        GetChannelMessages:
          Type: Api
          Properties:
            Path: /workspaces/{workspaceId}/channels/{channelId}/messages
            Method: get
            RestApiId: !Ref MainApi
    Metadata:
      BuildMethod: esbuild
      BuildProperties:
        Minify: true
        Target: es2024
        EntryPoints:
          - get-messages/app.ts

  # GET CHANNEL MEMBERS
  GetChannelMembersFunction:
    Type: AWS::Serverless::Function
    Properties:
      CodeUri: functions/channels
      Handler: get-members/app.handler
      Events:
        GetChannelMembers:
          Type: Api
          Properties:
            Path: /workspaces/{workspaceId}/channels/{channelId}/members
            Method: get
            RestApiId: !Ref MainApi
    Metadata:
      BuildMethod: esbuild
      BuildProperties:
        Minify: true
        Target: es2024
        EntryPoints:
          - get-members/app.ts

  # CREATE CHANNEL
  CreateChannelFunction:
    Type: AWS::Serverless::Function
    Properties:
      CodeUri: functions/channels
      Handler: create/app.handler
      Events:
        CreateChannel:
          Type: Api
          Properties:
            Path: /workspaces/{workspaceId}/channels
            Method: post
            RestApiId: !Ref MainApi
    Metadata:
      BuildMethod: esbuild
      BuildProperties:
        Minify: true
        Target: es2024
        EntryPoints:
          - create/app.ts

  # GET CHANNEL BY ID
  GetChannelByIdFunction:
    Type: AWS::Serverless::Function
    Properties:
      CodeUri: functions/channels
      Handler: get-by-id/app.handler
      Events:
        GetChannelById:
          Type: Api
          Properties:
            Path: /workspaces/{workspaceId}/channels/{channelId}
            Method: get
            RestApiId: !Ref MainApi
    Metadata:
      BuildMethod: esbuild
      BuildProperties:
        Minify: true
        Target: es2024
        EntryPoints:
          - get-by-id/app.ts

  # UPDATE CHANNEL
  UpdateChannelFunction:
    Type: AWS::Serverless::Function
    Properties:
      CodeUri: functions/channels
      Handler: update/app.handler
      Events:
        UpdateChannel:
          Type: Api
          Properties:
            Path: /workspaces/{workspaceId}/channels/{channelId}
            Method: patch
            RestApiId: !Ref MainApi
    Metadata:
      BuildMethod: esbuild
      BuildProperties:
        Minify: true
        Target: es2024
        EntryPoints:
          - update/app.ts

  # DELETE CHANNEL
  DeleteChannelFunction:
    Type: AWS::Serverless::Function
    Properties:
      CodeUri: functions/channels
      Handler: delete/delete-channel.handler
      Environment:
        Variables:
          MESSAGE_CLEANUP_FUNCTION_ARN: !GetAtt MessageCleanupFunction.Arn
      Policies:
        - AWSLambdaBasicExecutionRole
        - Version: '2012-10-17'
          Statement:
            Effect: Allow
            Action:
              - lambda:InvokeFunctionUrl
              - lambda:InvokeFunction
              - lambda:InvokeAsync
            Resource: !Sub arn:aws:lambda:*:${AWS::AccountId}:function:*
      Events:
        DeleteChannel:
          Type: Api
          Properties:
            Path: /workspaces/{workspaceId}/channels/{channelId}
            Method: delete
            RestApiId: !Ref MainApi
    Metadata:
      BuildMethod: esbuild
      BuildProperties:
        Minify: true
        Target: es2024
        EntryPoints:
          - delete/delete-channel.ts
        External:
          - '@aws-sdk/*'

  # MESSAGE CLEANUP - Background job only (no API)
  MessageCleanupFunction:
    Type: AWS::Serverless::Function
    Properties:
      CodeUri: functions/channels
      Handler: delete/message-cleanup.handler
      Timeout: 900 # 15 minutes for large channels
      MemorySize: 512
    Metadata:
      BuildMethod: esbuild
      BuildProperties:
        Minify: true
        Target: es2024
        EntryPoints:
          - delete/message-cleanup.ts

  # CREATE OR GET CONVERSATION
  CreateOrGetConversationFunction:
    Type: AWS::Serverless::Function
    Properties:
      CodeUri: functions/conversations
      Handler: create-or-get/app.handler
      Events:
        CreateOrGetConversation:
          Type: Api
          Properties:
            Path: /workspaces/{workspaceId}/conversations
            Method: post
            RestApiId: !Ref MainApi
    Metadata:
      BuildMethod: esbuild
      BuildProperties:
        Minify: true
        Target: es2024
        EntryPoints:
          - create-or-get/app.ts

  # GET ALL CONVERSATIONS
  GetConversationsFunction:
    Type: AWS::Serverless::Function
    Properties:
      CodeUri: functions/conversations
      Handler: get/app.handler
      Events:
        GetConversations:
          Type: Api
          Properties:
            Path: /workspaces/{workspaceId}/conversations
            Method: get
            RestApiId: !Ref MainApi
    Metadata:
      BuildMethod: esbuild
      BuildProperties:
        Minify: true
        Target: es2024
        EntryPoints:
          - get/app.ts

  # GET CONVERSATION MEMBERS
  GetConversationMembersFunction:
    Type: AWS::Serverless::Function
    Properties:
      CodeUri: functions/conversations
      Handler: get-members/app.handler
      Events:
        GetConversationMembers:
          Type: Api
          Properties:
            Path: /workspaces/{workspaceId}/conversations/{conversationId}/members
            Method: get
            RestApiId: !Ref MainApi
    Metadata:
      BuildMethod: esbuild
      BuildProperties:
        Minify: true
        Target: es2024
        EntryPoints:
          - get-members/app.ts

  # GET A SINGLE CONVERSATION BY ID
  GetConversationByIdFunction:
    Type: AWS::Serverless::Function
    Properties:
      CodeUri: functions/conversations
      Handler: get-by-id/app.handler
      Events:
        GetConversationById:
          Type: Api
          Properties:
            Path: /workspaces/{workspaceId}/conversations/{conversationId}
            Method: get
            RestApiId: !Ref MainApi
    Metadata:
      BuildMethod: esbuild
      BuildProperties:
        Minify: true
        Target: es2024
        EntryPoints:
          - get-by-id/app.ts

  # GET MESSAGES FOR A CONVERSATION
  GetConversationMessagesFunction:
    Type: AWS::Serverless::Function
    Properties:
      CodeUri: functions/conversations
      Handler: get-messages/app.handler
      Events:
        GetConversationMessages:
          Type: Api
          Properties:
            Path: /workspaces/{workspaceId}/conversations/{conversationId}/messages
            Method: get
            RestApiId: !Ref MainApi
    Metadata:
      BuildMethod: esbuild
      BuildProperties:
        Minify: true
        Target: es2024
        EntryPoints:
          - get-messages/app.ts

  # DELETE A CONVERSATION
  DeleteConversationFunction:
    Type: AWS::Serverless::Function
    Properties:
      CodeUri: functions/conversations
      Handler: delete/app.handler
      Events:
        DeleteConversation:
          Type: Api
          Properties:
            Path: /workspaces/{workspaceId}/conversations/{conversationId}
            Method: delete
            RestApiId: !Ref MainApi
    Metadata:
      BuildMethod: esbuild
      BuildProperties:
        Minify: true
        Target: es2024
        EntryPoints:
          - delete/app.ts

  # GET CURRENT MEMBER
  GetCurrentMemberFunction:
    Type: AWS::Serverless::Function
    Properties:
      CodeUri: functions/members/current
      Handler: app.handler
      Events:
        GetCurrentMember:
          Type: Api
          Properties:
            Path: /workspaces/{workspaceId}/members/me/current
            Method: get
            RestApiId: !Ref MainApi
    Metadata:
      BuildMethod: esbuild
      BuildProperties:
        Minify: true
        Target: es2024
        EntryPoints:
          - app.ts

  # GET MEMBERS
  GetMembersFunction:
    Type: AWS::Serverless::Function
    Properties:
      CodeUri: functions/members/get
      Handler: app.handler
      Events:
        GetMembers:
          Type: Api
          Properties:
            Path: /workspaces/{workspaceId}/members
            Method: get
            RestApiId: !Ref MainApi
    Metadata:
      BuildMethod: esbuild
      BuildProperties:
        Minify: true
        Target: es2024
        EntryPoints:
          - app.ts

  # GET MEMBER BY ID
  GetMemberByIdFunction:
    Type: AWS::Serverless::Function
    Properties:
      CodeUri: functions/members/get-by-id
      Handler: app.handler
      Events:
        GetMemberById:
          Type: Api
          Properties:
            Path: /workspaces/{workspaceId}/members/{memberId}
            Method: get
            RestApiId: !Ref MainApi
    Metadata:
      BuildMethod: esbuild
      BuildProperties:
        Minify: true
        Target: es2024
        EntryPoints:
          - app.ts

  # UPDATE MEMBER
  UpdateMemberFunction:
    Type: AWS::Serverless::Function
    Properties:
      CodeUri: functions/members/update
      Handler: app.handler
      Events:
        UpdateMember:
          Type: Api
          Properties:
            Path: /workspaces/{workspaceId}/members/{memberId}
            Method: put
            RestApiId: !Ref MainApi
    Metadata:
      BuildMethod: esbuild
      BuildProperties:
        Minify: true
        Target: es2024
        EntryPoints:
          - app.ts

  # REMOVE MEMBER
  RemoveMemberFunction:
    Type: AWS::Serverless::Function
    Properties:
      CodeUri: functions/members/remove
      Handler: app.handler
      Events:
        RemoveMember:
          Type: Api
          Properties:
            Path: /workspaces/{workspaceId}/members/{memberId}
            Method: delete
            RestApiId: !Ref MainApi
    Metadata:
      BuildMethod: esbuild
      BuildProperties:
        Minify: true
        Target: es2024
        EntryPoints:
          - app.ts

  # SIGN UP
  SignUpFunction:
    Type: AWS::Serverless::Function
    Properties:
      CodeUri: functions/auth
      Handler: sign-up/app.handler
      Events:
        SignUp:
          Type: Api
          Properties:
            Path: /auth/sign-up
            Method: post
            RestApiId: !Ref MainApi
    Metadata:
      BuildMethod: esbuild
      BuildProperties:
        Minify: true
        Target: es2024
        EntryPoints:
          - sign-up/app.ts

  # SIGN IN
  SignInFunction:
    Type: AWS::Serverless::Function
    Properties:
      CodeUri: functions/auth
      Handler: sign-in/app.handler
      Events:
        SignIn:
          Type: Api
          Properties:
            Path: /auth/sign-in
            Method: post
            RestApiId: !Ref MainApi
    Metadata:
      BuildMethod: esbuild
      BuildProperties:
        Minify: true
        Target: es2024
        EntryPoints:
          - sign-in/app.ts

  # GET INVITE LINK
  GetInviteLinkFunction:
    Type: AWS::Serverless::Function
    Properties:
      CodeUri: functions/auth
      Handler: get-invite-link/app.handler
      Events:
        GetInviteLink:
          Type: Api
          Properties:
            Path: /auth/invite-link
            Method: post
            RestApiId: !Ref MainApi
    Metadata:
      BuildMethod: esbuild
      BuildProperties:
        Minify: true
        Target: es2024
        EntryPoints:
          - get-invite-link/app.ts

  # SIGN OUT
  SignOutFunction:
    Type: AWS::Serverless::Function
    Properties:
      CodeUri: functions/auth
      Handler: sign-out/app.handler
      Events:
        SignOut:
          Type: Api
          Properties:
            Path: /auth/sign-out
            Method: post
            RestApiId: !Ref MainApi
    Metadata:
      BuildMethod: esbuild
      BuildProperties:
        Minify: true
        Target: es2024
        EntryPoints:
          - sign-out/app.ts

  # GET CURRENT USER
  GetCurrentUserFunction:
    Type: AWS::Serverless::Function
    Properties:
      CodeUri: functions/auth
      Handler: current-user/app.handler
      Events:
        GetCurrentUser:
          Type: Api
          Properties:
            Path: /auth/user
            Method: get
            RestApiId: !Ref MainApi
    Metadata:
      BuildMethod: esbuild
      BuildProperties:
        Minify: true
        Target: es2024
        EntryPoints:
          - current-user/app.ts

  # UPDATE PROFILE
  UpdateProfileFunction:
    Type: AWS::Serverless::Function
    Properties:
      CodeUri: functions/auth
      Handler: update-profile/app.handler
      Events:
        UpdateProfile:
          Type: Api
          Properties:
            Path: /auth/profile
            Method: put
            RestApiId: !Ref MainApi
    Metadata:
      BuildMethod: esbuild
      BuildProperties:
        Minify: true
        Target: es2024
        EntryPoints:
          - update-profile/app.ts

  # UPDATE USER PREFERENCES
  UpdateUserPreferencesFunction:
    Type: AWS::Serverless::Function
    Properties:
      CodeUri: functions/auth
      Handler: update-user-preferences/app.handler
      Events:
        UpdateUserPreferences:
          Type: Api
          Properties:
            Path: /auth/user-preferences
            Method: patch
            RestApiId: !Ref MainApi
    Metadata:
      BuildMethod: esbuild
      BuildProperties:
        Minify: true
        Target: es2024
        EntryPoints:
          - update-user-preferences/app.ts

  # RESET PASSWORD REQUEST
  ResetPasswordRequestFunction:
    Type: AWS::Serverless::Function
    Properties:
      CodeUri: functions/auth
      Handler: reset-password-request/app.handler
      Events:
        ResetPasswordRequest:
          Type: Api
          Properties:
            Path: /auth/reset-password
            Method: post
            RestApiId: !Ref MainApi
    Metadata:
      BuildMethod: esbuild
      BuildProperties:
        Minify: true
        Target: es2024
        EntryPoints:
          - reset-password-request/app.ts

  # UPDATE PASSWORD
  UpdatePasswordFunction:
    Type: AWS::Serverless::Function
    Properties:
      CodeUri: functions/auth
      Handler: update-password/app.handler
      Events:
        UpdatePassword:
          Type: Api
          Properties:
            Path: /auth/update-password
            Method: put
            RestApiId: !Ref MainApi
    Metadata:
      BuildMethod: esbuild
      BuildProperties:
        Minify: true
        Target: es2024
        EntryPoints:
          - update-password/app.ts

  # REFRESH TOKEN
  RefreshTokenFunction:
    Type: AWS::Serverless::Function
    Properties:
      CodeUri: functions/auth
      Handler: refresh-token/app.handler
      Events:
        RefreshToken:
          Type: Api
          Properties:
            Path: /auth/refresh
            Method: post
            RestApiId: !Ref MainApi
    Metadata:
      BuildMethod: esbuild
      BuildProperties:
        Minify: true
        Target: es2024
        EntryPoints:
          - refresh-token/app.ts

  # VERIFY EMAIL
  VerifyEmailFunction:
    Type: AWS::Serverless::Function
    Properties:
      CodeUri: functions/auth
      Handler: verify-email/app.handler
      Events:
        VerifyEmail:
          Type: Api
          Properties:
            Path: /auth/verify
            Method: post
            RestApiId: !Ref MainApi
    Metadata:
      BuildMethod: esbuild
      BuildProperties:
        Minify: true
        Target: es2024
        EntryPoints:
          - verify-email/app.ts

  # TOGGLE REACTION
  ToggleReactionFunction:
    Type: AWS::Serverless::Function
    Properties:
      CodeUri: functions/reactions
      Handler: toggle/app.handler
      Events:
        ToggleReaction:
          Type: Api
          Properties:
            Path: /workspaces/{workspaceId}/messages/{messageId}/reactions/toggle
            Method: post
            RestApiId: !Ref MainApi
    Metadata:
      BuildMethod: esbuild
      BuildProperties:
        Minify: true
        Target: es2024
        EntryPoints:
          - toggle/app.ts

  # GET REACTIONS
  GetReactionsFunction:
    Type: AWS::Serverless::Function
    Properties:
      CodeUri: functions/reactions
      Handler: get/app.handler
      Events:
        GetReactions:
          Type: Api
          Properties:
            Path: /reactions
            Method: get
            RestApiId: !Ref MainApi
    Metadata:
      BuildMethod: esbuild
      BuildProperties:
        Minify: true
        Target: es2024
        EntryPoints:
          - get/app.ts

  # REMOVE REACTION
  RemoveReactionFunction:
    Type: AWS::Serverless::Function
    Properties:
      CodeUri: functions/reactions
      Handler: remove/app.handler
      Events:
        RemoveReaction:
          Type: Api
          Properties:
            Path: /reactions/{reactionId}
            Method: delete
            RestApiId: !Ref MainApi
    Metadata:
      BuildMethod: esbuild
      BuildProperties:
        Minify: true
        Target: es2024
        EntryPoints:
          - remove/app.ts

  # GET USER REACTIONS
  GetUserReactionsFunction:
    Type: AWS::Serverless::Function
    Properties:
      CodeUri: functions/reactions
      Handler: user-reactions/app.handler
      Events:
        GetUserReactions:
          Type: Api
          Properties:
            Path: /reactions/user
            Method: get
            RestApiId: !Ref MainApi
    Metadata:
      BuildMethod: esbuild
      BuildProperties:
        Minify: true
        Target: es2024
        EntryPoints:
          - user-reactions/app.ts

  # GET REACTION STATS
  GetReactionStatsFunction:
    Type: AWS::Serverless::Function
    Properties:
      CodeUri: functions/reactions
      Handler: stats/app.handler
      Events:
        GetReactionStats:
          Type: Api
          Properties:
            Path: /reactions/stats/{messageId}
            Method: get
            RestApiId: !Ref MainApi
    Metadata:
      BuildMethod: esbuild
      BuildProperties:
        Minify: true
        Target: es2024
        EntryPoints:
          - stats/app.ts

  InitiateGoogleAuthFunction:
    Type: AWS::Serverless::Function
    Properties:
      CodeUri: functions/auth
      Handler: google-auth/app.handler
      Events:
        InitiateGoogleAuth:
          Type: Api
          Properties:
            Path: /auth/google
            Method: post
            RestApiId: !Ref MainApi
    Metadata:
      BuildMethod: esbuild
      BuildProperties:
        Minify: true
        Target: es2024
        EntryPoints:
          - google-auth/app.ts

  # GENERATE PRE-SIGNED URL
  GeneratePresignedUrlFunction:
    Type: AWS::Serverless::Function
    Properties:
      CodeUri: functions/attachments/manager
      Handler: generate-presigned-url.handler
      Events:
        GeneratePresignedUrl:
          Type: Api
          Properties:
            Path: /workspaces/{workspaceId}/attachments/generate/presigned-url
            Method: post
            RestApiId: !Ref MainApi
    Metadata:
      BuildMethod: esbuild
      BuildProperties:
        Minify: true
        Target: es2024
        EntryPoints:
          - generate-presigned-url.ts

  ConfirmUploadFunction:
    Type: AWS::Serverless::Function
    Properties:
      CodeUri: functions/attachments/manager
      Handler: confirm-upload.handler
      Events:
        ConfirmUpload:
          Type: Api
          Properties:
            Path: /workspaces/{workspaceId}/attachments/{attachmentId}/confirm
            Method: post
            RestApiId: !Ref MainApi
    Metadata:
      BuildMethod: esbuild
      BuildProperties:
        Minify: true
        Target: es2024
        EntryPoints:
          - confirm-upload.ts

  DeleteAttachmentFunction:
    Type: AWS::Serverless::Function
    Properties:
      CodeUri: functions/attachments/manager
      Handler: delete-attachment.handler
      Events:
        DeleteAttachment:
          Type: Api
          Properties:
            Path: /workspaces/{workspaceId}/attachments/{attachmentId}
            Method: delete
            RestApiId: !Ref MainApi
    Metadata:
      BuildMethod: esbuild
      BuildProperties:
        Minify: true
        Target: es2024
        EntryPoints:
          - delete-attachment.ts

  EmbeddingQueue:
    Type: AWS::SQS::Queue
    Properties:
      QueueName: !Sub ${AWS::StackName}-embedding-queue
      VisibilityTimeout: 300
      MessageRetentionPeriod: 1209600
      RedrivePolicy:
        deadLetterTargetArn: !GetAtt EmbeddingDLQ.Arn
        maxReceiveCount: 2
      ReceiveMessageWaitTimeSeconds: 20

  EmbeddingDLQ:
    Type: AWS::SQS::Queue
    Properties:
      QueueName: !Sub ${AWS::StackName}-embedding-dlq

  EmbeddingScheduleRule:
    Type: AWS::Events::Rule
    Properties:
      ScheduleExpression: 'rate(2 minutes)'
      State: ENABLED
      Targets:
        - Arn: !GetAtt EmbeddingOrchestratorFunction.Arn
          Id: 'EmbeddingOrchestratorTarget'

  EmbeddingOrchestratorFunction:
    Type: AWS::Serverless::Function
    Properties:
      CodeUri: functions/embeddings
      Handler: orchestrator/app.handler
      Timeout: 60
      MemorySize: 512
      Policies:
        - AWSLambdaBasicExecutionRole
        - Version: '2012-10-17'
          Statement:
            - Effect: Allow
              Action:
                - sqs:SendMessage
                - sqs:SendMessageBatch
              Resource: !GetAtt EmbeddingQueue.Arn
            - Effect: Allow
              Action:
                - sqs:ReceiveMessage
                - sqs:DeleteMessage
                - sqs:GetQueueAttributes
              Resource: !GetAtt EmbeddingQueue.Arn
      Environment:
        Variables:
          SQS_QUEUE_URL: !Ref EmbeddingQueue
          BATCH_SIZE: 500
          MAX_MESSAGES_PER_RUN: 1000
    Metadata:
      BuildMethod: esbuild
      BuildProperties:
        Minify: true
        Target: es2024
        EntryPoints:
          - orchestrator/app.ts

  EmbeddingWorkerFunction:
    Type: AWS::Serverless::Function
    Properties:
      CodeUri: functions/embeddings
      Handler: worker/app.handler
      Timeout: 300 # 5 minutes for processing
      MemorySize: 1024 # More memory for vector operations
      Environment:
        Variables:
          EMBEDDING_MODEL: 'text-embedding-3-small'
          SIMILARITY_THRESHOLD: '0.7'
          CONTEXT_TIME_WINDOW_HOURS: '48'
          BATCH_SIZE: '500'
          MODEL_MAX_TOKENS: '8191'
      Policies:
        - AWSLambdaBasicExecutionRole
        - Version: '2012-10-17'
          Statement:
            - Effect: Allow
              Action:
                - sqs:SendMessage
                - sqs:SendMessageBatch
              Resource: !GetAtt EmbeddingQueue.Arn
            - Effect: Allow
              Action:
                - sqs:ReceiveMessage
                - sqs:DeleteMessage
                - sqs:GetQueueAttributes
              Resource: !GetAtt EmbeddingQueue.Arn
      Events:
        SQSEvent:
          Type: SQS
          Properties:
            Queue: !GetAtt EmbeddingQueue.Arn
            BatchSize: 50
            MaximumBatchingWindowInSeconds: 10
    Metadata:
      BuildMethod: esbuild
      BuildProperties:
        Minify: true
        Target: es2024
        EntryPoints:
          - worker/app.ts

  SemanticSearchFunction:
    Type: AWS::Serverless::Function
    Properties:
      CodeUri: functions/search
      Handler: service/app.handler
      Timeout: 30
      MemorySize: 512
      Events:
        ApiEvent:
          Type: Api
          Properties:
            Path: /workspaces/{workspaceId}/search/semantic
            Method: post
            RestApiId: !Ref MainApi
    Metadata:
      BuildMethod: esbuild
      BuildProperties:
        Minify: true
        Target: es2024
        EntryPoints:
          - service/app.ts

  # 4. Permissions
  EmbeddingOrchestratorInvokePermission:
    Type: AWS::Lambda::Permission
    Properties:
      FunctionName: !Ref EmbeddingOrchestratorFunction
      Action: lambda:InvokeFunction
      Principal: events.amazonaws.com
      SourceArn: !GetAtt EmbeddingScheduleRule.Arn

  GetAgentsFunction:
    Type: AWS::Serverless::Function
    Properties:
      CodeUri: functions/agents
      Handler: get/app.handler
      Events:
        ApiEvent:
          Type: Api
          Properties:
            Path: /workspaces/{workspaceId}/agents
            Method: get
            RestApiId: !Ref MainApi
    Metadata:
      BuildMethod: esbuild
      BuildProperties:
        Minify: true
        Target: es2024
        EntryPoints:
          - get/app.ts

  UpdateAgentNameFunction:
    Type: AWS::Serverless::Function
    Properties:
      CodeUri: functions/agents
      Handler: update-name/app.handler
      Events:
        ApiEvent:
          Type: Api
          Properties:
            Path: /workspaces/{workspaceId}/agents/{agentId}/rename
            Method: put
            RestApiId: !Ref MainApi
    Metadata:
      BuildMethod: esbuild
      BuildProperties:
        Minify: true
        Target: es2024
        EntryPoints:
          - update-name/app.ts

  AgentChatFunction:
    Type: AWS::Serverless::Function
    Properties:
      CodeUri: functions/agents
      Handler: chat/app.handler # Make sure this exports streamified handler
      Timeout: 300 # Increased for streaming
      MemorySize: 1024
      FunctionUrlConfig:
        AuthType: NONE
        InvokeMode: RESPONSE_STREAM
        Cors:
          AllowCredentials: false
          AllowHeaders:
            - 'Content-Type'
            - 'Authorization'
            - 'X-Amz-Date'
            - 'X-Api-Key'
            - 'X-Amz-Security-Token'
          AllowMethods:
            - 'POST'
          AllowOrigins:
            - '*'
          MaxAge: 86400
    Metadata:
      BuildMethod: esbuild
      BuildProperties:
        Minify: true
        Target: es2024
        EntryPoints:
          - chat/app.ts

  GetAgentConversationsFunction:
    Type: AWS::Serverless::Function
    Properties:
      CodeUri: functions/agents
      Handler: get-conversations/app.handler
      Events:
        ApiEvent:
          Type: Api
          Properties:
            Path: /workspaces/{workspaceId}/agents/{agentId}/conversations
            Method: get
            RestApiId: !Ref MainApi
    Metadata:
      BuildMethod: esbuild
      BuildProperties:
        Minify: true
        Target: es2024
        EntryPoints:
          - get-conversations/app.ts

  GetAgentConversationMessagesFunction:
    Type: AWS::Serverless::Function
    Properties:
      CodeUri: functions/agents
      Handler: get-conversation-messages/app.handler
      Events:
        ApiEvent:
          Type: Api
          Properties:
            Path: /workspaces/{workspaceId}/agents/{agentId}/conversations/{conversationId}/messages
            Method: get
            RestApiId: !Ref MainApi
    Metadata:
      BuildMethod: esbuild
      BuildProperties:
        Minify: true
        Target: es2024
        EntryPoints:
          - get-conversation-messages/app.ts

  MigrationQueue:
    Type: AWS::SQS::Queue
    Properties:
      QueueName: !Sub '${StackName}-${Environment}-migration-queue.fifo'
      FifoQueue: true
      ContentBasedDeduplication: false
      VisibilityTimeout: 960 # 16 minutes (more than Lambda timeout)
      MessageRetentionPeriod: 1209600 # 14 days
      ReceiveMessageWaitTimeSeconds: 20 # Enable long polling
      RedrivePolicy:
        deadLetterTargetArn: !GetAtt MigrationDLQ.Arn
        maxReceiveCount: 3

  MigrationDLQ:
    Type: AWS::SQS::Queue
    Properties:
      QueueName: !Sub '${StackName}-${Environment}-migration-dlq.fifo'
      FifoQueue: true
      MessageRetentionPeriod: 1209600 # 14 days

  MigrationFromSlackFunction:
    Type: AWS::Serverless::Function
    Properties:
      CodeUri: functions/migration
      Handler: from-slack/app.handler
      Timeout: 30
      MemorySize: 256
      Environment:
        Variables:
          MIGRATION_QUEUE_URL: !Ref MigrationQueue
      Policies:
        - SQSSendMessagePolicy:
            QueueName: !GetAtt MigrationQueue.QueueName
      Events:
        ApiEvent:
          Type: Api
          Properties:
            Path: /workspaces/{workspaceId}/migrate/slack
            Method: post
            RestApiId: !Ref MainApi
    Metadata:
      BuildMethod: esbuild
      BuildProperties:
        Minify: true
        Target: es2024
        EntryPoints:
          - from-slack/app.ts

  MigrationQueueHandlerFunction:
    Type: AWS::Serverless::Function
    Properties:
      CodeUri: functions/migration
      Handler: from-slack/queue-handler.handler
      Timeout: 900 # 15 minutes
      MemorySize: 1024
      Events:
        SQSEvent:
          Type: SQS
          Properties:
            Queue: !GetAtt MigrationQueue.Arn
            BatchSize: 1 # Process one job at a time
            MaximumBatchingWindowInSeconds: 0
    Metadata:
      BuildMethod: esbuild
      BuildProperties:
        Minify: true
        Target: es2024
        EntryPoints:
          - from-slack/queue-handler.ts

  MigrationStatusFunction:
    Type: AWS::Serverless::Function
    Properties:
      CodeUri: functions/migration
      Handler: status/app.handler
      Timeout: 30
      MemorySize: 256
      Events:
        ApiEventList:
          Type: Api
          Properties:
            Path: /workspaces/{workspaceId}/migrate/jobs
            Method: get
            RestApiId: !Ref MainApi
        ApiEventStatus:
          Type: Api
          Properties:
            Path: /workspaces/{workspaceId}/migrate/jobs/{jobId}
            Method: get
            RestApiId: !Ref MainApi
    Metadata:
      BuildMethod: esbuild
      BuildProperties:
        Minify: true
        Target: es2024
        EntryPoints:
          - status/app.ts

  WebhookManagementFunction:
    Type: AWS::Serverless::Function
    Properties:
      CodeUri: functions/webhooks
      Handler: app.handler
      Environment:
        Variables:
          WEBHOOK_API_URL: !Sub '{{resolve:ssm:/pager-webhooks-${Environment}/${Environment}/webhook-api-url}}'
      Events:
        ApiEventList:
          Type: Api
          Properties:
            Path: /workspaces/{workspaceId}/webhooks
            Method: GET
            RestApiId: !Ref MainApi
        ApiEventDetails:
          Type: Api
          Properties:
            Path: /workspaces/{workspaceId}/webhooks/{webhookId}
            Method: GET
            RestApiId: !Ref MainApi
        ApiEventUpdate:
          Type: Api
          Properties:
            Path: /workspaces/{workspaceId}/webhooks/{webhookId}
            Method: PATCH
            RestApiId: !Ref MainApi
        ApiEventDelete:
          Type: Api
          Properties:
            Path: /workspaces/{workspaceId}/webhooks/{webhookId}
            Method: DELETE
            RestApiId: !Ref MainApi
        ApiEventCreate:
          Type: Api
          Properties:
            Path: /workspaces/{workspaceId}/webhooks
            Method: POST
            RestApiId: !Ref MainApi
    Metadata:
      BuildMethod: esbuild
      BuildProperties:
        Minify: true
        Target: es2024
        EntryPoints:
          - app.ts

Outputs:
  # Function URL for streaming
  StreamingFunctionUrl:
    Description: 'Function URL for streaming chat'
    Value: !GetAtt AgentChatFunctionUrl.FunctionUrl
    Export:
      Name: !Sub '${AWS::StackName}-StreamingFunctionUrl'

  MigrationQueueUrl:
    Description: URL of the migration queue
    Value: !Ref MigrationQueue
    Export:
      Name: !Sub '${AWS::StackName}-MigrationQueueUrl'

  MigrationDLQUrl:
    Description: URL of the migration dead letter queue
    Value: !Ref MigrationDLQ
    Export:
      Name: !Sub '${AWS::StackName}-MigrationDLQUrl'<|MERGE_RESOLUTION|>--- conflicted
+++ resolved
@@ -52,10 +52,7 @@
         PG_DATABASE: !Sub '{{resolve:secretsmanager:/${StackName}/${Environment}/pg-database:SecretString}}'
         PG_PASSWORD: !Sub '{{resolve:secretsmanager:/${StackName}/${Environment}/pg-password:SecretString}}'
         PG_PORT: !Sub '{{resolve:secretsmanager:/${StackName}/${Environment}/pg-port:SecretString}}'
-<<<<<<< HEAD
-=======
         LOCAL_WEBHOOK_API_URL: !Sub 'https://f2b3turp1j.execute-api.us-east-2.amazonaws.com/${Environment}/webhooks'
->>>>>>> 3d1d5613
         VERCEL_PROJECTS: pager-frontend
         ALLOW_VERCEL_PREVIEWS: true
         FRONTEND_URL: !FindInMap
